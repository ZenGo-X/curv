/*
    This file is part of Curv library
    Copyright 2018 by Kzen Networks
    (https://github.com/KZen-networks/curv)
    License MIT: https://github.com/KZen-networks/curv/blob/master/LICENSE
*/

use super::traits::Hash;
use arithmetic::traits::Converter;
use crypto::digest::Digest;
use crypto::sha2::Sha256;
use elliptic::curves::traits::{ECPoint, ECScalar};
use hex::decode;

use BigInt;
use {FE, GE};

pub struct HSha256;

impl Hash for HSha256 {
    fn create_hash(big_ints: &[&BigInt]) -> BigInt {
        let mut hasher = Sha256::new();

        for value in big_ints {
            hasher.input(&BigInt::to_vec(value));
        }

        let result_string = hasher.result_str();

        let result_bytes = decode(result_string).unwrap();

        BigInt::from(&result_bytes[..])
    }

    fn create_hash_from_ge(ge_vec: &[&GE]) -> FE {
        let mut hasher = Sha256::new();
        for value in ge_vec {
            hasher.input(&value.pk_to_key_slice());
        }

        let result_string = hasher.result_str();
        let result_bytes = decode(result_string).unwrap();
        let result = BigInt::from(&result_bytes[..]);
        ECScalar::from(&result)
    }
}

#[cfg(test)]
mod tests {
    use super::HSha256;
    use super::Hash;
    use elliptic::curves::traits::ECPoint;
    use elliptic::curves::traits::ECScalar;
    use BigInt;
    use GE;

    #[test]
<<<<<<< HEAD
    // Test Vectors taken from:
    // https://csrc.nist.gov/projects/cryptographic-algorithm-validation-program/secure-hashing#shavs
    fn hash_vector_test() {
        // Empty Message
        let result: BigInt = HSha256::create_hash(&vec![]);
        assert_eq!(
            result.to_str_radix(16),
            "e3b0c44298fc1c149afbf4c8996fb92427ae41e4649b934ca495991b7852b855"
        );
=======
    // Very basic test here, TODO: suggest better testing
    fn create_sha256_test() {
        HSha256::create_hash(&vec![]);
>>>>>>> c99af931

        // 256 bit message
        let result: BigInt = HSha256::create_hash(&vec![&BigInt::from_str_radix(
            "09fc1accc230a205e4a208e64a8f204291f581a12756392da4b8c0cf5ef02b95",
            16,
        )
        .unwrap()]);
        assert_eq!(
            result.to_str_radix(16),
            "4f44c1c7fbebb6f9601829f3897bfd650c56fa07844be76489076356ac1886a4"
        );

        // 2x128 bit messages
        let result: BigInt = HSha256::create_hash(&vec![
            &BigInt::from_str_radix("09fc1accc230a205e4a208e64a8f2042", 16).unwrap(),
            &BigInt::from_str_radix("91f581a12756392da4b8c0cf5ef02b95", 16).unwrap(),
        ]);
        assert_eq!(
            result.to_str_radix(16),
            "4f44c1c7fbebb6f9601829f3897bfd650c56fa07844be76489076356ac1886a4"
        );

        // 512 bit message
        let result: BigInt = HSha256::create_hash(&vec![&BigInt::from_str_radix("5a86b737eaea8ee976a0a24da63e7ed7eefad18a101c1211e2b3650c5187c2a8a650547208251f6d4237e661c7bf4c77f335390394c37fa1a9f9be836ac28509", 16).unwrap()]);
        assert_eq!(
            result.to_str_radix(16),
            "42e61e174fbb3897d6dd6cef3dd2802fe67b331953b06114a65c772859dfc1aa"
        );
    }

    #[test]
    fn create_sha256_from_ge_test() {
        let point = GE::base_point2();
        let result1 = HSha256::create_hash_from_ge(&vec![&point, &GE::generator()]);
        assert!(result1.to_big_int().to_str_radix(2).len() > 240);
        let result2 = HSha256::create_hash_from_ge(&vec![&GE::generator(), &point]);
        assert_ne!(result1, result2);
        let result3 = HSha256::create_hash_from_ge(&vec![&GE::generator(), &point]);
        assert_eq!(result2, result3);
    }
}<|MERGE_RESOLUTION|>--- conflicted
+++ resolved
@@ -55,21 +55,15 @@
     use GE;
 
     #[test]
-<<<<<<< HEAD
     // Test Vectors taken from:
     // https://csrc.nist.gov/projects/cryptographic-algorithm-validation-program/secure-hashing#shavs
-    fn hash_vector_test() {
+    fn vector_sha256_test() {
         // Empty Message
         let result: BigInt = HSha256::create_hash(&vec![]);
         assert_eq!(
             result.to_str_radix(16),
             "e3b0c44298fc1c149afbf4c8996fb92427ae41e4649b934ca495991b7852b855"
         );
-=======
-    // Very basic test here, TODO: suggest better testing
-    fn create_sha256_test() {
-        HSha256::create_hash(&vec![]);
->>>>>>> c99af931
 
         // 256 bit message
         let result: BigInt = HSha256::create_hash(&vec![&BigInt::from_str_radix(
