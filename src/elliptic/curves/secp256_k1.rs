--- conflicted
+++ resolved
@@ -358,28 +358,9 @@
             })
             .map_err(|_| ErrorKey::InvalidPublicKey)
     }
-<<<<<<< HEAD
 
     fn pk_to_key_slice(&self) -> Vec<u8> {
         self.ge.serialize_uncompressed().to_vec()
-=======
-    fn pk_to_key_slice(&self) -> Vec<u8> {
-        let mut v = vec![4 as u8];
-        let x_vec = BigInt::to_vec(&self.x_coor().unwrap());
-        let y_vec = BigInt::to_vec(&self.y_coor().unwrap());
-
-        let mut raw_x: Vec<u8> = Vec::new();
-        let mut raw_y: Vec<u8> = Vec::new();
-        raw_x.extend(vec![0u8; 32 - x_vec.len()]);
-        raw_x.extend(x_vec);
-
-        raw_y.extend(vec![0u8; 32 - y_vec.len()]);
-        raw_y.extend(y_vec);
-
-        v.extend(raw_x);
-        v.extend(raw_y);
-        v
->>>>>>> 5cf31490
     }
 
     fn scalar_mul(&self, fe: &SK) -> Self {
