// NIST P-256 elliptic curve utility functions.

use std::convert::TryFrom;

use p256::elliptic_curve::group::ff::PrimeField;
use p256::elliptic_curve::group::prime::PrimeCurveAffine;
use p256::elliptic_curve::ops::Reduce;
use p256::elliptic_curve::sec1::{FromEncodedPoint, ToEncodedPoint};
use p256::elliptic_curve::Field;
use p256::{AffinePoint, EncodedPoint, FieldBytes, ProjectivePoint, Scalar};

use generic_array::GenericArray;
use rand::{thread_rng, Rng};
use zeroize::Zeroize;

use super::traits::{ECPoint, ECScalar};
use crate::arithmetic::traits::*;
use crate::elliptic::curves::{Curve, DeserializationError, NotOnCurve, PointCoords};
use crate::BigInt;

lazy_static::lazy_static! {
    static ref GROUP_ORDER: BigInt = BigInt::from_bytes(&GROUP_ORDER_BYTES);

    static ref BASE_POINT2_ENCODED: EncodedPoint = {
        let mut g = [0u8; 65];
        g[0] = 0x04;
        g[1..33].copy_from_slice(&BASE_POINT2_X);
        g[33..].copy_from_slice(&BASE_POINT2_Y);
        EncodedPoint::from_bytes(g).unwrap()
    };

    static ref BASE_POINT2: Secp256r1Point = Secp256r1Point {
        purpose: "base_point2",
        ge: PK::from_encoded_point(&BASE_POINT2_ENCODED).unwrap(),
    };

    static ref GENERATOR: Secp256r1Point = Secp256r1Point {
        purpose: "generator",
        ge: AffinePoint::generator()
    };
}

/* X coordinate of a point of unknown discrete logarithm.
Computed using a deterministic algorithm with the generator as input.
See test_base_point2 */
const BASE_POINT2_X: [u8; 32] = [
    0x70, 0xf7, 0x2b, 0xba, 0xc4, 0x0e, 0x8a, 0x59, 0x4c, 0x91, 0xa7, 0xba, 0xc3, 0x76, 0x59, 0x27,
    0x89, 0x10, 0x76, 0x4c, 0xd7, 0xc2, 0x0a, 0x7d, 0x65, 0xa5, 0x9a, 0x04, 0xb0, 0xac, 0x2a, 0xde,
];
const BASE_POINT2_Y: [u8; 32] = [
    0x30, 0xe2, 0xfe, 0xb3, 0x8d, 0x82, 0x4e, 0x0e, 0xa2, 0x95, 0x2f, 0x2a, 0x48, 0x5b, 0xbc, 0xdd,
    0x4c, 0x72, 0x8a, 0x74, 0xf4, 0xfa, 0xc7, 0xdc, 0x0d, 0xc9, 0x90, 0x8d, 0x9a, 0x8d, 0xc1, 0xa4,
];
const GROUP_ORDER_BYTES: [u8; 32] = [
    0xff, 0xff, 0xff, 0xff, 0x00, 0x00, 0x00, 0x00, 0xff, 0xff, 0xff, 0xff, 0xff, 0xff, 0xff, 0xff,
    0xbc, 0xe6, 0xfa, 0xad, 0xa7, 0x17, 0x9e, 0x84, 0xf3, 0xb9, 0xca, 0xc2, 0xfc, 0x63, 0x25, 0x51,
];

/// P-256 curve implementation based on [p256] library
<<<<<<< HEAD
=======
#[derive(Clone, Debug, PartialEq, Eq, Serialize, Deserialize)]
>>>>>>> 78cac40a
pub enum Secp256r1 {}

pub type SK = Scalar;
pub type PK = AffinePoint;

#[derive(Clone, Debug)]
pub struct Secp256r1Scalar {
    #[allow(dead_code)]
    purpose: &'static str,
    fe: zeroize::Zeroizing<SK>,
}

#[derive(Clone, Copy, Debug)]
pub struct Secp256r1Point {
    #[allow(dead_code)]
    purpose: &'static str,
    ge: PK,
}

pub type GE = Secp256r1Point;
pub type FE = Secp256r1Scalar;

impl Curve for Secp256r1 {
    type Point = GE;
    type Scalar = FE;

    const CURVE_NAME: &'static str = "secp256r1";
}

impl ECScalar for Secp256r1Scalar {
    type Underlying = SK;

    type ScalarLength = typenum::U32;

    fn random() -> Secp256r1Scalar {
        let mut rng = thread_rng();
        let scalar = loop {
            let mut bytes = FieldBytes::default();
            rng.fill(&mut bytes[..]);
            let element = Scalar::from_repr(bytes);
            if bool::from(element.is_some()) {
                break element.unwrap();
            }
        };
        Secp256r1Scalar {
            purpose: "random",
            fe: scalar.into(),
        }
    }

    fn zero() -> Secp256r1Scalar {
        Secp256r1Scalar {
            purpose: "zero",
            fe: Scalar::ZERO.into(),
        }
    }

    fn is_zero(&self) -> bool {
        bool::from(self.fe.is_zero())
    }

    fn from_bigint(n: &BigInt) -> Secp256r1Scalar {
        let curve_order = Secp256r1Scalar::group_order();
        let n_reduced = n
            .modulus(curve_order)
            .to_bytes_array::<32>()
            .expect("n mod curve_order must be equal or less than 32 bytes");

        Secp256r1Scalar {
            purpose: "from_bigint",
            fe: Scalar::from_be_bytes_reduced(GenericArray::from(n_reduced)).into(),
        }
    }

    fn to_bigint(&self) -> BigInt {
        BigInt::from_bytes(self.fe.to_bytes().as_slice())
    }

    fn serialize(&self) -> GenericArray<u8, Self::ScalarLength> {
        self.fe.to_bytes()
    }

    fn deserialize(bytes: &[u8]) -> Result<Self, DeserializationError> {
        let bytes = <[u8; 32]>::try_from(bytes).or(Err(DeserializationError))?;
        let bytes = FieldBytes::from(bytes);
        let scalar = Scalar::from_repr(bytes);

        if bool::from(scalar.is_some()) {
            Ok(Secp256r1Scalar {
                purpose: "deserialize",
                fe: scalar.unwrap().into(),
            })
        } else {
            Err(DeserializationError)
        }
    }

    fn add(&self, other: &Self) -> Secp256r1Scalar {
        Secp256r1Scalar {
            purpose: "add",
            fe: (*self.fe + *other.fe).into(),
        }
    }

    fn mul(&self, other: &Self) -> Secp256r1Scalar {
        Secp256r1Scalar {
            purpose: "mul",
            fe: (*self.fe * *other.fe).into(),
        }
    }

    fn sub(&self, other: &Self) -> Secp256r1Scalar {
        Secp256r1Scalar {
            purpose: "sub",
            fe: (*self.fe - *other.fe).into(),
        }
    }

    fn neg(&self) -> Self {
        Secp256r1Scalar {
            purpose: "sub",
            fe: (-&*self.fe).into(),
        }
    }

    fn invert(&self) -> Option<Secp256r1Scalar> {
        Some(Secp256r1Scalar {
            purpose: "invert",
            fe: Option::<SK>::from(self.fe.invert())?.into(),
        })
    }

    fn add_assign(&mut self, other: &Self) {
        self.purpose = "add_assign";
        *self.fe += &*other.fe
    }
    fn mul_assign(&mut self, other: &Self) {
        self.purpose = "mul_assign";
        *self.fe *= &*other.fe
    }
    fn sub_assign(&mut self, other: &Self) {
        self.purpose = "sub_assign";
        *self.fe -= &*other.fe
    }

    fn group_order() -> &'static BigInt {
        &GROUP_ORDER
    }

    fn underlying_ref(&self) -> &SK {
        &self.fe
    }

    fn underlying_mut(&mut self) -> &mut SK {
        &mut self.fe
    }

    fn from_underlying(fe: SK) -> Self {
        Secp256r1Scalar {
            purpose: "from_underlying",
            fe: fe.into(),
        }
    }
}

impl PartialEq for Secp256r1Scalar {
    fn eq(&self, other: &Secp256r1Scalar) -> bool {
        self.fe == other.fe
    }
}

impl ECPoint for Secp256r1Point {
    type Scalar = Secp256r1Scalar;
    type Underlying = PK;

    type CompressedPointLength = typenum::U33;
    type UncompressedPointLength = typenum::U65;

    fn zero() -> Secp256r1Point {
        Secp256r1Point {
            purpose: "zero",
            ge: AffinePoint::identity(),
        }
    }

    fn is_zero(&self) -> bool {
        bool::from(self.ge.is_identity())
    }

    fn generator() -> &'static Secp256r1Point {
        &GENERATOR
    }

    fn base_point2() -> &'static Secp256r1Point {
        &BASE_POINT2
    }

    fn from_coords(x: &BigInt, y: &BigInt) -> Result<Secp256r1Point, NotOnCurve> {
        let x_arr = x.to_bytes_array::<32>().ok_or(NotOnCurve)?;
        let y_arr = y.to_bytes_array::<32>().ok_or(NotOnCurve)?;
        let ge = PK::from_encoded_point(&EncodedPoint::from_affine_coordinates(
            &x_arr.into(),
            &y_arr.into(),
            false,
        ));

        if bool::from(ge.is_some()) {
            Ok(Secp256r1Point {
                purpose: "from_coords",
                ge: ge.unwrap(),
            })
        } else {
            Err(NotOnCurve)
        }
    }

    fn x_coord(&self) -> Option<BigInt> {
        let encoded = self.ge.to_encoded_point(false);
        let x = BigInt::from_bytes(encoded.x()?.as_slice());
        Some(x)
    }

    fn y_coord(&self) -> Option<BigInt> {
        let encoded = self.ge.to_encoded_point(false);
        let y = BigInt::from_bytes(encoded.y()?.as_slice());
        Some(y)
    }

    fn coords(&self) -> Option<PointCoords> {
        let encoded = self.ge.to_encoded_point(false);
        let x = BigInt::from_bytes(encoded.x()?.as_slice());
        let y = BigInt::from_bytes(encoded.y()?.as_slice());
        Some(PointCoords { x, y })
    }

    fn serialize_compressed(&self) -> GenericArray<u8, Self::CompressedPointLength> {
        if self.is_zero() {
            *GenericArray::from_slice(&[0u8; 33])
        } else {
            *GenericArray::from_slice(self.ge.to_encoded_point(true).as_ref())
        }
    }

    fn serialize_uncompressed(&self) -> GenericArray<u8, Self::UncompressedPointLength> {
        if self.is_zero() {
            *GenericArray::from_slice(&[0u8; 65])
        } else {
            *GenericArray::from_slice(self.ge.to_encoded_point(false).as_ref())
        }
    }

    fn deserialize(bytes: &[u8]) -> Result<Self, DeserializationError> {
        if bytes == [0; 33] || bytes == [0; 65] {
            Ok(Secp256r1Point {
                purpose: "deserialize",
                ge: Self::zero().ge,
            })
        } else {
            let encoded = EncodedPoint::from_bytes(bytes).map_err(|_| DeserializationError)?;
            let affine_point = AffinePoint::from_encoded_point(&encoded);

            if bool::from(affine_point.is_some()) {
                Ok(Secp256r1Point {
                    purpose: "deserialize",
                    ge: affine_point.unwrap(),
                })
            } else {
                Err(DeserializationError)
            }
        }
    }

    fn check_point_order_equals_group_order(&self) -> bool {
        // This curve has cofactor=1 => any nonzero point has order GROUP_ORDER
        !self.is_zero()
    }

    fn scalar_mul(&self, fe: &Self::Scalar) -> Secp256r1Point {
        Secp256r1Point {
            purpose: "scalar_mul",
            ge: (self.ge * *fe.fe).to_affine(),
        }
    }

    fn add_point(&self, other: &Self) -> Self {
        Secp256r1Point {
            purpose: "add_point",
            ge: (ProjectivePoint::from(self.ge) + other.ge).to_affine(),
        }
    }

    fn sub_point(&self, other: &Self) -> Self {
        Secp256r1Point {
            purpose: "sub_point",
            ge: (ProjectivePoint::from(self.ge) - other.ge).to_affine(),
        }
    }

    fn neg_point(&self) -> Self {
        Secp256r1Point {
            purpose: "neg_point",
            ge: -self.ge,
        }
    }

    /// Reference to underlying curve implementation
    fn underlying_ref(&self) -> &Self::Underlying {
        &self.ge
    }
    /// Mutual reference to underlying curve implementation
    fn underlying_mut(&mut self) -> &mut Self::Underlying {
        &mut self.ge
    }
    /// Construct a point from its underlying representation
    fn from_underlying(ge: Self::Underlying) -> Self {
        Secp256r1Point {
            purpose: "from_underlying",
            ge,
        }
    }
}

impl Zeroize for Secp256r1Point {
    fn zeroize(&mut self) {
        self.ge.zeroize()
    }
}

impl PartialEq for Secp256r1Point {
    fn eq(&self, other: &Self) -> bool {
        self.ge == other.ge
    }
}

#[cfg(test)]
mod tests {
    use sha2::{Digest, Sha256};

    use crate::arithmetic::*;

    use super::{ECPoint, GE};

    #[test]
    fn test_base_point2() {
        /* Show that base_point2() is returning a point of unknown discrete logarithm.
        It is done by using SHA256 repeatedly as a pseudo-random function, with the generator
        as the initial input, until receiving a valid Secp256r1 point. */

        let base_point2 = GE::base_point2();

        let g = GE::generator();
        let hash = Sha256::digest(g.serialize_compressed().as_ref());
        let hash = Sha256::digest(&hash);

        assert_eq!(BigInt::from_bytes(&hash), base_point2.x_coord().unwrap());

        // check that base_point2 is indeed on the curve (from_coords() will fail otherwise)
        assert_eq!(
            &GE::from_coords(
                &base_point2.x_coord().unwrap(),
                &base_point2.y_coord().unwrap()
            )
            .unwrap(),
            base_point2
        );
    }
}<|MERGE_RESOLUTION|>--- conflicted
+++ resolved
@@ -57,10 +57,7 @@
 ];
 
 /// P-256 curve implementation based on [p256] library
-<<<<<<< HEAD
-=======
 #[derive(Clone, Debug, PartialEq, Eq, Serialize, Deserialize)]
->>>>>>> 78cac40a
 pub enum Secp256r1 {}
 
 pub type SK = Scalar;
